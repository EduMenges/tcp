--- conflicted
+++ resolved
@@ -4,11 +4,8 @@
 mod play;
 mod text_to_midi;
 mod time_state;
-<<<<<<< HEAD
 pub mod user_interface;
-=======
 mod note;
->>>>>>> 63aaf1c4
 extern crate midir;
 
 use text_to_midi::Sheet;
